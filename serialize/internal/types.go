// Code generated by thriftrw v1.8.0. DO NOT EDIT.
// @generated

// Copyright (c) 2017 Uber Technologies, Inc.
//
// Permission is hereby granted, free of charge, to any person obtaining a copy
// of this software and associated documentation files (the "Software"), to deal
// in the Software without restriction, including without limitation the rights
// to use, copy, modify, merge, publish, distribute, sublicense, and/or sell
// copies of the Software, and to permit persons to whom the Software is
// furnished to do so, subject to the following conditions:
//
// The above copyright notice and this permission notice shall be included in
// all copies or substantial portions of the Software.
//
// THE SOFTWARE IS PROVIDED "AS IS", WITHOUT WARRANTY OF ANY KIND, EXPRESS OR
// IMPLIED, INCLUDING BUT NOT LIMITED TO THE WARRANTIES OF MERCHANTABILITY,
// FITNESS FOR A PARTICULAR PURPOSE AND NONINFRINGEMENT. IN NO EVENT SHALL THE
// AUTHORS OR COPYRIGHT HOLDERS BE LIABLE FOR ANY CLAIM, DAMAGES OR OTHER
// LIABILITY, WHETHER IN AN ACTION OF CONTRACT, TORT OR OTHERWISE, ARISING FROM,
// OUT OF OR IN CONNECTION WITH THE SOFTWARE OR THE USE OR OTHER DEALINGS IN
// THE SOFTWARE.

package internal

import (
	"bytes"
	"errors"
	"fmt"
	"go.uber.org/thriftrw/wire"
	"strings"
)

type RPC struct {
	SpanContext     []byte            `json:"spanContext,required"`
	CallerName      string            `json:"callerName,required"`
	ServiceName     string            `json:"serviceName,required"`
	Encoding        string            `json:"encoding,required"`
	Procedure       string            `json:"procedure,required"`
	Headers         map[string]string `json:"headers,omitempty"`
	ShardKey        *string           `json:"shardKey,omitempty"`
	RoutingKey      *string           `json:"routingKey,omitempty"`
	RoutingDelegate *string           `json:"routingDelegate,omitempty"`
<<<<<<< HEAD
	Body            []byte            `json:"body"`
	Features        *RequestFeatures  `json:"features,omitempty"`
=======
	Body            []byte            `json:"body,omitempty"`
>>>>>>> 59cffa4c
}

type _Map_String_String_MapItemList map[string]string

func (m _Map_String_String_MapItemList) ForEach(f func(wire.MapItem) error) error {
	for k, v := range m {
		kw, err := wire.NewValueString(k), error(nil)
		if err != nil {
			return err
		}

		vw, err := wire.NewValueString(v), error(nil)
		if err != nil {
			return err
		}
		err = f(wire.MapItem{Key: kw, Value: vw})
		if err != nil {
			return err
		}
	}
	return nil
}

func (m _Map_String_String_MapItemList) Size() int {
	return len(m)
}

func (_Map_String_String_MapItemList) KeyType() wire.Type {
	return wire.TBinary
}

func (_Map_String_String_MapItemList) ValueType() wire.Type {
	return wire.TBinary
}

func (_Map_String_String_MapItemList) Close() {}

// ToWire translates a RPC struct into a Thrift-level intermediate
// representation. This intermediate representation may be serialized
// into bytes using a ThriftRW protocol implementation.
//
// An error is returned if the struct or any of its fields failed to
// validate.
//
//   x, err := v.ToWire()
//   if err != nil {
//     return err
//   }
//
//   if err := binaryProtocol.Encode(x, writer); err != nil {
//     return err
//   }
func (v *RPC) ToWire() (wire.Value, error) {
	var (
		fields [11]wire.Field
		i      int = 0
		w      wire.Value
		err    error
	)

	if v.SpanContext == nil {
		return w, errors.New("field SpanContext of RPC is required")
	}
	w, err = wire.NewValueBinary(v.SpanContext), error(nil)
	if err != nil {
		return w, err
	}
	fields[i] = wire.Field{ID: 1, Value: w}
	i++

	w, err = wire.NewValueString(v.CallerName), error(nil)
	if err != nil {
		return w, err
	}
	fields[i] = wire.Field{ID: 2, Value: w}
	i++

	w, err = wire.NewValueString(v.ServiceName), error(nil)
	if err != nil {
		return w, err
	}
	fields[i] = wire.Field{ID: 3, Value: w}
	i++

	w, err = wire.NewValueString(v.Encoding), error(nil)
	if err != nil {
		return w, err
	}
	fields[i] = wire.Field{ID: 4, Value: w}
	i++

	w, err = wire.NewValueString(v.Procedure), error(nil)
	if err != nil {
		return w, err
	}
	fields[i] = wire.Field{ID: 5, Value: w}
	i++
	if v.Headers != nil {
		w, err = wire.NewValueMap(_Map_String_String_MapItemList(v.Headers)), error(nil)
		if err != nil {
			return w, err
		}
		fields[i] = wire.Field{ID: 6, Value: w}
		i++
	}
	if v.ShardKey != nil {
		w, err = wire.NewValueString(*(v.ShardKey)), error(nil)
		if err != nil {
			return w, err
		}
		fields[i] = wire.Field{ID: 7, Value: w}
		i++
	}
	if v.RoutingKey != nil {
		w, err = wire.NewValueString(*(v.RoutingKey)), error(nil)
		if err != nil {
			return w, err
		}
		fields[i] = wire.Field{ID: 8, Value: w}
		i++
	}
	if v.RoutingDelegate != nil {
		w, err = wire.NewValueString(*(v.RoutingDelegate)), error(nil)
		if err != nil {
			return w, err
		}
		fields[i] = wire.Field{ID: 9, Value: w}
		i++
	}
	if v.Body != nil {
		w, err = wire.NewValueBinary(v.Body), error(nil)
		if err != nil {
			return w, err
		}
		fields[i] = wire.Field{ID: 10, Value: w}
		i++
	}
	if v.Features != nil {
		w, err = v.Features.ToWire()
		if err != nil {
			return w, err
		}
		fields[i] = wire.Field{ID: 11, Value: w}
		i++
	}

	return wire.NewValueStruct(wire.Struct{Fields: fields[:i]}), nil
}

func _Map_String_String_Read(m wire.MapItemList) (map[string]string, error) {
	if m.KeyType() != wire.TBinary {
		return nil, nil
	}

	if m.ValueType() != wire.TBinary {
		return nil, nil
	}

	o := make(map[string]string, m.Size())
	err := m.ForEach(func(x wire.MapItem) error {
		k, err := x.Key.GetString(), error(nil)
		if err != nil {
			return err
		}

		v, err := x.Value.GetString(), error(nil)
		if err != nil {
			return err
		}

		o[k] = v
		return nil
	})
	m.Close()
	return o, err
}

func _RequestFeatures_Read(w wire.Value) (*RequestFeatures, error) {
	var v RequestFeatures
	err := v.FromWire(w)
	return &v, err
}

// FromWire deserializes a RPC struct from its Thrift-level
// representation. The Thrift-level representation may be obtained
// from a ThriftRW protocol implementation.
//
// An error is returned if we were unable to build a RPC struct
// from the provided intermediate representation.
//
//   x, err := binaryProtocol.Decode(reader, wire.TStruct)
//   if err != nil {
//     return nil, err
//   }
//
//   var v RPC
//   if err := v.FromWire(x); err != nil {
//     return nil, err
//   }
//   return &v, nil
func (v *RPC) FromWire(w wire.Value) error {
	var err error

	spanContextIsSet := false
	callerNameIsSet := false
	serviceNameIsSet := false
	encodingIsSet := false
	procedureIsSet := false

	for _, field := range w.GetStruct().Fields {
		switch field.ID {
		case 1:
			if field.Value.Type() == wire.TBinary {
				v.SpanContext, err = field.Value.GetBinary(), error(nil)
				if err != nil {
					return err
				}
				spanContextIsSet = true
			}
		case 2:
			if field.Value.Type() == wire.TBinary {
				v.CallerName, err = field.Value.GetString(), error(nil)
				if err != nil {
					return err
				}
				callerNameIsSet = true
			}
		case 3:
			if field.Value.Type() == wire.TBinary {
				v.ServiceName, err = field.Value.GetString(), error(nil)
				if err != nil {
					return err
				}
				serviceNameIsSet = true
			}
		case 4:
			if field.Value.Type() == wire.TBinary {
				v.Encoding, err = field.Value.GetString(), error(nil)
				if err != nil {
					return err
				}
				encodingIsSet = true
			}
		case 5:
			if field.Value.Type() == wire.TBinary {
				v.Procedure, err = field.Value.GetString(), error(nil)
				if err != nil {
					return err
				}
				procedureIsSet = true
			}
		case 6:
			if field.Value.Type() == wire.TMap {
				v.Headers, err = _Map_String_String_Read(field.Value.GetMap())
				if err != nil {
					return err
				}

			}
		case 7:
			if field.Value.Type() == wire.TBinary {
				var x string
				x, err = field.Value.GetString(), error(nil)
				v.ShardKey = &x
				if err != nil {
					return err
				}

			}
		case 8:
			if field.Value.Type() == wire.TBinary {
				var x string
				x, err = field.Value.GetString(), error(nil)
				v.RoutingKey = &x
				if err != nil {
					return err
				}

			}
		case 9:
			if field.Value.Type() == wire.TBinary {
				var x string
				x, err = field.Value.GetString(), error(nil)
				v.RoutingDelegate = &x
				if err != nil {
					return err
				}

			}
		case 10:
			if field.Value.Type() == wire.TBinary {
				v.Body, err = field.Value.GetBinary(), error(nil)
				if err != nil {
					return err
				}

			}
		case 11:
			if field.Value.Type() == wire.TStruct {
				v.Features, err = _RequestFeatures_Read(field.Value)
				if err != nil {
					return err
				}

			}
		}
	}

	if !spanContextIsSet {
		return errors.New("field SpanContext of RPC is required")
	}

	if !callerNameIsSet {
		return errors.New("field CallerName of RPC is required")
	}

	if !serviceNameIsSet {
		return errors.New("field ServiceName of RPC is required")
	}

	if !encodingIsSet {
		return errors.New("field Encoding of RPC is required")
	}

	if !procedureIsSet {
		return errors.New("field Procedure of RPC is required")
	}

	return nil
}

// String returns a readable string representation of a RPC
// struct.
func (v *RPC) String() string {
	if v == nil {
		return "<nil>"
	}

	var fields [11]string
	i := 0
	fields[i] = fmt.Sprintf("SpanContext: %v", v.SpanContext)
	i++
	fields[i] = fmt.Sprintf("CallerName: %v", v.CallerName)
	i++
	fields[i] = fmt.Sprintf("ServiceName: %v", v.ServiceName)
	i++
	fields[i] = fmt.Sprintf("Encoding: %v", v.Encoding)
	i++
	fields[i] = fmt.Sprintf("Procedure: %v", v.Procedure)
	i++
	if v.Headers != nil {
		fields[i] = fmt.Sprintf("Headers: %v", v.Headers)
		i++
	}
	if v.ShardKey != nil {
		fields[i] = fmt.Sprintf("ShardKey: %v", *(v.ShardKey))
		i++
	}
	if v.RoutingKey != nil {
		fields[i] = fmt.Sprintf("RoutingKey: %v", *(v.RoutingKey))
		i++
	}
	if v.RoutingDelegate != nil {
		fields[i] = fmt.Sprintf("RoutingDelegate: %v", *(v.RoutingDelegate))
		i++
	}
	if v.Body != nil {
		fields[i] = fmt.Sprintf("Body: %v", v.Body)
		i++
	}
	if v.Features != nil {
		fields[i] = fmt.Sprintf("Features: %v", v.Features)
		i++
	}

	return fmt.Sprintf("RPC{%v}", strings.Join(fields[:i], ", "))
}

func _Map_String_String_Equals(lhs, rhs map[string]string) bool {
	if len(lhs) != len(rhs) {
		return false
	}

	for lk, lv := range lhs {
		rv, ok := rhs[lk]
		if !ok {
			return false
		}
		if !(lv == rv) {
			return false
		}
	}
	return true
}

func _String_EqualsPtr(lhs, rhs *string) bool {
	if lhs != nil && rhs != nil {

		x := *lhs
		y := *rhs
		return (x == y)
	}
	return lhs == nil && rhs == nil
}

// Equals returns true if all the fields of this RPC match the
// provided RPC.
//
// This function performs a deep comparison.
func (v *RPC) Equals(rhs *RPC) bool {
	if !bytes.Equal(v.SpanContext, rhs.SpanContext) {
		return false
	}
	if !(v.CallerName == rhs.CallerName) {
		return false
	}
	if !(v.ServiceName == rhs.ServiceName) {
		return false
	}
	if !(v.Encoding == rhs.Encoding) {
		return false
	}
	if !(v.Procedure == rhs.Procedure) {
		return false
	}
	if !((v.Headers == nil && rhs.Headers == nil) || (v.Headers != nil && rhs.Headers != nil && _Map_String_String_Equals(v.Headers, rhs.Headers))) {
		return false
	}
	if !_String_EqualsPtr(v.ShardKey, rhs.ShardKey) {
		return false
	}
	if !_String_EqualsPtr(v.RoutingKey, rhs.RoutingKey) {
		return false
	}
	if !_String_EqualsPtr(v.RoutingDelegate, rhs.RoutingDelegate) {
		return false
	}
	if !((v.Body == nil && rhs.Body == nil) || (v.Body != nil && rhs.Body != nil && bytes.Equal(v.Body, rhs.Body))) {
		return false
	}
	if !((v.Features == nil && rhs.Features == nil) || (v.Features != nil && rhs.Features != nil && v.Features.Equals(rhs.Features))) {
		return false
	}

	return true
}

// GetShardKey returns the value of ShardKey if it is set or its
// zero value if it is unset.
func (v *RPC) GetShardKey() (o string) {
	if v.ShardKey != nil {
		return *v.ShardKey
	}

	return
}

// GetRoutingKey returns the value of RoutingKey if it is set or its
// zero value if it is unset.
func (v *RPC) GetRoutingKey() (o string) {
	if v.RoutingKey != nil {
		return *v.RoutingKey
	}

	return
}

// GetRoutingDelegate returns the value of RoutingDelegate if it is set or its
// zero value if it is unset.
func (v *RPC) GetRoutingDelegate() (o string) {
	if v.RoutingDelegate != nil {
		return *v.RoutingDelegate
	}

	return
}

type RequestFeatures struct {
	AcceptsBothResponseError *bool `json:"acceptsBothResponseError,omitempty"`
}

// ToWire translates a RequestFeatures struct into a Thrift-level intermediate
// representation. This intermediate representation may be serialized
// into bytes using a ThriftRW protocol implementation.
//
// An error is returned if the struct or any of its fields failed to
// validate.
//
//   x, err := v.ToWire()
//   if err != nil {
//     return err
//   }
//
//   if err := binaryProtocol.Encode(x, writer); err != nil {
//     return err
//   }
func (v *RequestFeatures) ToWire() (wire.Value, error) {
	var (
		fields [1]wire.Field
		i      int = 0
		w      wire.Value
		err    error
	)

	if v.AcceptsBothResponseError != nil {
		w, err = wire.NewValueBool(*(v.AcceptsBothResponseError)), error(nil)
		if err != nil {
			return w, err
		}
		fields[i] = wire.Field{ID: 1, Value: w}
		i++
	}

	return wire.NewValueStruct(wire.Struct{Fields: fields[:i]}), nil
}

// FromWire deserializes a RequestFeatures struct from its Thrift-level
// representation. The Thrift-level representation may be obtained
// from a ThriftRW protocol implementation.
//
// An error is returned if we were unable to build a RequestFeatures struct
// from the provided intermediate representation.
//
//   x, err := binaryProtocol.Decode(reader, wire.TStruct)
//   if err != nil {
//     return nil, err
//   }
//
//   var v RequestFeatures
//   if err := v.FromWire(x); err != nil {
//     return nil, err
//   }
//   return &v, nil
func (v *RequestFeatures) FromWire(w wire.Value) error {
	var err error

	for _, field := range w.GetStruct().Fields {
		switch field.ID {
		case 1:
			if field.Value.Type() == wire.TBool {
				var x bool
				x, err = field.Value.GetBool(), error(nil)
				v.AcceptsBothResponseError = &x
				if err != nil {
					return err
				}

			}
		}
	}

	return nil
}

// String returns a readable string representation of a RequestFeatures
// struct.
func (v *RequestFeatures) String() string {
	if v == nil {
		return "<nil>"
	}

	var fields [1]string
	i := 0
	if v.AcceptsBothResponseError != nil {
		fields[i] = fmt.Sprintf("AcceptsBothResponseError: %v", *(v.AcceptsBothResponseError))
		i++
	}

	return fmt.Sprintf("RequestFeatures{%v}", strings.Join(fields[:i], ", "))
}

func _Bool_EqualsPtr(lhs, rhs *bool) bool {
	if lhs != nil && rhs != nil {

		x := *lhs
		y := *rhs
		return (x == y)
	}
	return lhs == nil && rhs == nil
}

// Equals returns true if all the fields of this RequestFeatures match the
// provided RequestFeatures.
//
// This function performs a deep comparison.
func (v *RequestFeatures) Equals(rhs *RequestFeatures) bool {
	if !_Bool_EqualsPtr(v.AcceptsBothResponseError, rhs.AcceptsBothResponseError) {
		return false
	}

	return true
}

// GetAcceptsBothResponseError returns the value of AcceptsBothResponseError if it is set or its
// zero value if it is unset.
func (v *RequestFeatures) GetAcceptsBothResponseError() (o bool) {
	if v.AcceptsBothResponseError != nil {
		return *v.AcceptsBothResponseError
	}

	return
}<|MERGE_RESOLUTION|>--- conflicted
+++ resolved
@@ -41,12 +41,8 @@
 	ShardKey        *string           `json:"shardKey,omitempty"`
 	RoutingKey      *string           `json:"routingKey,omitempty"`
 	RoutingDelegate *string           `json:"routingDelegate,omitempty"`
-<<<<<<< HEAD
-	Body            []byte            `json:"body"`
+	Body            []byte            `json:"body,omitempty"`
 	Features        *RequestFeatures  `json:"features,omitempty"`
-=======
-	Body            []byte            `json:"body,omitempty"`
->>>>>>> 59cffa4c
 }
 
 type _Map_String_String_MapItemList map[string]string
