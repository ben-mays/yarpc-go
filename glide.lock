<<<<<<< HEAD
hash: d33b32cbade3985c3ee8315578340fdd40579a0c86a5ebab08d3e343bd25eb28
updated: 2017-08-22T14:46:06.325478884-04:00
=======
hash: 354ccfb438e9e95e44b97409c1e6faa2c961475a54b303b921f44347d43df4b6
updated: 2017-09-30T19:06:39.949809+02:00
>>>>>>> 59cffa4c
imports:
- name: github.com/apache/thrift
  version: 53dd39833a08ce33582e5ff31fa18bb4735d6731
  repo: git://git.apache.org/thrift.git
  vcs: git
  subpackages:
  - lib/go/thrift
- name: github.com/beorn7/perks
  version: 4c0e84591b9aa9e6dcfdf3e020114cd81f89d5f9
  subpackages:
  - quantile
- name: github.com/codahale/hdrhistogram
  version: 3a0bb77429bd3a61596f5e8a3172445844342120
- name: github.com/crossdock/crossdock-go
  version: 049aabb0122b03bc9bd30cab8f3f91fb60166361
  subpackages:
  - assert
  - require
- name: github.com/davecgh/go-spew
  version: a476722483882dd40b8111f0eb64e1d7f43f56e4
  subpackages:
  - spew
- name: github.com/facebookgo/clock
  version: 600d898af40aa09a7a93ecb9265d87b0504b6f03
- name: github.com/gogo/protobuf
  version: 100ba4e885062801d56799d78530b73b178a78f3
  subpackages:
  - jsonpb
  - proto
  - protoc-gen-gogo/descriptor
  - protoc-gen-gogo/plugin
  - sortkeys
  - types
- name: github.com/golang/mock
  version: 13f360950a79f5864a972c786a10a50e44b69541
  subpackages:
  - gomock
- name: github.com/golang/protobuf
<<<<<<< HEAD
  version: ab9f9a6dab164b7d1246e0e688b0ab7b94d8553e
=======
  version: 130e6b02ab059e7b717a096f397c5b60111cae74
>>>>>>> 59cffa4c
  subpackages:
  - proto
  - ptypes
  - ptypes/any
  - ptypes/duration
  - ptypes/timestamp
- name: github.com/mattn/go-shellwords
  version: 02e3cf038dcea8290e44424da473dd12be796a8a
- name: github.com/matttproud/golang_protobuf_extensions
  version: c12348ce28de40eed0136aa2b644d0ee0650e56c
  subpackages:
  - pbutil
- name: github.com/opentracing/opentracing-go
  version: 1949ddbfd147afd4d964a9f00b24eb291e0e7c38
  subpackages:
  - ext
  - log
  - mocktracer
- name: github.com/pmezard/go-difflib
  version: 792786c7400a136282c1664665ae0a8db921c6c2
  subpackages:
  - difflib
- name: github.com/prometheus/client_golang
  version: c5b7fccd204277076155f10851dad72b76a49317
  subpackages:
  - prometheus
  - prometheus/promhttp
- name: github.com/prometheus/client_model
  version: 6f3806018612930941127f2a7c6c453ba2c527d2
  subpackages:
  - go
- name: github.com/prometheus/common
  version: 2f17f4a9d485bf34b4bfaccc273805040e4f86c8
  subpackages:
  - expfmt
  - internal/bitbucket.org/ww/goautoneg
  - model
- name: github.com/prometheus/procfs
  version: e645f4e5aaa8506fc71d6edbc5c4ff02c04c46f2
  subpackages:
  - xfs
<<<<<<< HEAD
- name: github.com/sirupsen/logrus
  version: f006c2ac4710855cf0f916dd6b77acf6b048dc6e
- name: github.com/soheilhy/cmux
  version: bb79a83465015a27a175925ebd155e660f55e9f1
- name: github.com/stretchr/objx
  version: 1a9d0bb9f541897e62256577b352fdbc1fb4fd94
=======
>>>>>>> 59cffa4c
- name: github.com/stretchr/testify
  version: 890a5c3458b43e6104ff5da8dfa139d013d77544
  subpackages:
  - assert
  - mock
  - require
- name: github.com/uber-go/atomic
  version: e682c1008ac17bf26d2e4b5ad6cdd08520ed0b22
- name: github.com/uber-go/mapdecode
  version: 718b4994083e432669f44a00174c5f1bcdb1434d
  subpackages:
  - internal/mapstructure
- name: github.com/uber-go/tally
  version: 95078a8f10668bd1fa73ae46761cdc58d25436b8
  subpackages:
  - m3
  - m3/customtransports
  - m3/thrift
  - m3/thriftudp
- name: github.com/uber/jaeger-client-go
  version: 3e3870040def0ebdaf65a003863fa64f5cb26139
  subpackages:
  - internal/spanlog
  - log
  - thrift-gen/agent
  - thrift-gen/jaeger
  - thrift-gen/sampling
  - thrift-gen/zipkincore
  - utils
- name: github.com/uber/jaeger-lib
  version: 21a3da6d66fe0e278072676fdc84cd4c9ccb9b67
  subpackages:
  - metrics
- name: github.com/uber/tchannel-go
  version: a7ad9ecb640b5f10a0395b38d6319175172b3ab2
  subpackages:
  - internal/argreader
  - json
  - raw
  - relay
  - relay/relaytest
  - testutils
  - testutils/goroutines
  - testutils/testreader
  - thrift
  - thrift/gen-go/meta
  - tnet
  - tos
  - trand
  - typed
- name: go.uber.org/atomic
  version: 4e336646b2ef9fc6e47be8e21594178f98e5ebcf
- name: go.uber.org/dig
  version: f57771ac8fdc4c484fcd111a700659c6282e1509
- name: go.uber.org/fx
  version: a47f1657ce04f3d82db1ef230ffbb292b15af0ee
  subpackages:
  - internal/fxlog
  - internal/fxreflect
  - internal/lifecycle
- name: go.uber.org/multierr
  version: 3c4937480c32f4c13a875a1829af76c98ca3d40a
- name: go.uber.org/thriftrw
  version: bce7fd589d505915f56a7901d8c143e1625e085c
  subpackages:
  - envelope
  - internal/envelope
  - internal/envelope/exception
  - internal/frame
  - internal/goast
  - internal/multiplex
  - internal/semver
  - plugin
  - plugin/api
  - protocol
  - protocol/binary
  - ptr
  - thriftreflect
  - version
  - wire
- name: go.uber.org/zap
  version: 35aad584952c3e7020db7b839f6b102de6271f89
  subpackages:
  - buffer
  - internal/bufferpool
  - internal/color
  - internal/exit
  - zapcore
  - zaptest/observer
<<<<<<< HEAD
- name: golang.org/x/crypto
  version: eb71ad9bd329b5ac0fd0148dd99bd62e8be8e035
  subpackages:
  - ssh/terminal
=======
>>>>>>> 59cffa4c
- name: golang.org/x/net
  version: 0a9397675ba34b2845f758fe3cd68828369c6517
  repo: https://github.com/golang/net
  subpackages:
  - bpf
  - context
  - context/ctxhttp
  - http2
  - http2/hpack
  - idna
  - internal/iana
  - internal/socket
  - internal/timeseries
  - ipv4
  - ipv6
  - lex/httplex
  - trace
- name: golang.org/x/sys
<<<<<<< HEAD
  version: 07c182904dbd53199946ba614a412c61d3c548f5
=======
  version: 314a259e304ff91bd6985da2a7149bbf91237993
>>>>>>> 59cffa4c
  repo: https://github.com/golang/sys
- name: golang.org/x/text
  version: 1cbadb444a806fd9430d14ad08967ed91da4fa0a
  subpackages:
  - secure/bidirule
  - transform
  - unicode/bidi
  - unicode/norm
- name: golang.org/x/tools
<<<<<<< HEAD
  version: 1807494da808122833b9bd8e3e5fa179ef237d41
=======
  version: 68e087e2a5786de2c035ed544b1c5a42e31f1933
>>>>>>> 59cffa4c
  repo: https://github.com/golang/tools
  subpackages:
  - go/ast/astutil
- name: google.golang.org/genproto
<<<<<<< HEAD
  version: ee236bd376b077c7a89f260c026c4735b195e459
=======
  version: 1e559d0a00eef8a9a43151db4665280bd8dd5886
>>>>>>> 59cffa4c
  subpackages:
  - googleapis/rpc/status
- name: google.golang.org/grpc
  version: f92cdcd7dcdc69e81b2d7b338479a19a8723cfa3
  repo: https://github.com/grpc/grpc-go
  subpackages:
  - codes
  - connectivity
  - credentials
  - grpclb/grpc_lb_v1/messages
  - grpclog
  - internal
  - keepalive
  - metadata
  - naming
  - peer
  - stats
  - status
  - tap
  - transport
- name: gopkg.in/yaml.v2
  version: eb3733d160e74a9c7e442f435eb3bea458e1d19f
testImports:
- name: github.com/golang/lint
  version: e5d664eb928e9d79eea4a648ca451da7208d5789
  subpackages:
  - golint
- name: github.com/kisielk/errcheck
  version: b1445a9dd8285a50c6d1661d16f0a9ceb08125f7
- name: github.com/kisielk/gotool
  version: d6ce6262d87e3a4e153e86023ff56ae771554a41
- name: github.com/wadey/gocovmerge
  version: b5bfa59ec0adc420475f97f89b58045c721d761c
- name: go.uber.org/tools
  version: ce2550dad7144b81ae2f67dc5e55597643f6902b
  subpackages:
  - parallel-exec
  - update-license
- name: honnef.co/go/tools
<<<<<<< HEAD
  version: 45d689e7d122f228b80eba27806cd9a9ced2d4ce
=======
  version: bf3d85daf373f9ad9fc6da6da7c010f9ee3e8e0c
>>>>>>> 59cffa4c
  subpackages:
  - cmd/staticcheck<|MERGE_RESOLUTION|>--- conflicted
+++ resolved
@@ -1,10 +1,5 @@
-<<<<<<< HEAD
-hash: d33b32cbade3985c3ee8315578340fdd40579a0c86a5ebab08d3e343bd25eb28
-updated: 2017-08-22T14:46:06.325478884-04:00
-=======
-hash: 354ccfb438e9e95e44b97409c1e6faa2c961475a54b303b921f44347d43df4b6
-updated: 2017-09-30T19:06:39.949809+02:00
->>>>>>> 59cffa4c
+hash: d9bdfa083d27d225705c75d95e588773bce08ce694f7b65e4d7eae81bca80c19
+updated: 2017-10-03T14:44:18.079056+02:00
 imports:
 - name: github.com/apache/thrift
   version: 53dd39833a08ce33582e5ff31fa18bb4735d6731
@@ -43,11 +38,7 @@
   subpackages:
   - gomock
 - name: github.com/golang/protobuf
-<<<<<<< HEAD
-  version: ab9f9a6dab164b7d1246e0e688b0ab7b94d8553e
-=======
   version: 130e6b02ab059e7b717a096f397c5b60111cae74
->>>>>>> 59cffa4c
   subpackages:
   - proto
   - ptypes
@@ -89,15 +80,8 @@
   version: e645f4e5aaa8506fc71d6edbc5c4ff02c04c46f2
   subpackages:
   - xfs
-<<<<<<< HEAD
-- name: github.com/sirupsen/logrus
-  version: f006c2ac4710855cf0f916dd6b77acf6b048dc6e
 - name: github.com/soheilhy/cmux
   version: bb79a83465015a27a175925ebd155e660f55e9f1
-- name: github.com/stretchr/objx
-  version: 1a9d0bb9f541897e62256577b352fdbc1fb4fd94
-=======
->>>>>>> 59cffa4c
 - name: github.com/stretchr/testify
   version: 890a5c3458b43e6104ff5da8dfa139d013d77544
   subpackages:
@@ -128,7 +112,7 @@
   - thrift-gen/zipkincore
   - utils
 - name: github.com/uber/jaeger-lib
-  version: 21a3da6d66fe0e278072676fdc84cd4c9ccb9b67
+  version: 3b2a9ad2a045881ab7a0f81d465be54c8292ee4f
   subpackages:
   - metrics
 - name: github.com/uber/tchannel-go
@@ -187,13 +171,6 @@
   - internal/exit
   - zapcore
   - zaptest/observer
-<<<<<<< HEAD
-- name: golang.org/x/crypto
-  version: eb71ad9bd329b5ac0fd0148dd99bd62e8be8e035
-  subpackages:
-  - ssh/terminal
-=======
->>>>>>> 59cffa4c
 - name: golang.org/x/net
   version: 0a9397675ba34b2845f758fe3cd68828369c6517
   repo: https://github.com/golang/net
@@ -212,11 +189,7 @@
   - lex/httplex
   - trace
 - name: golang.org/x/sys
-<<<<<<< HEAD
-  version: 07c182904dbd53199946ba614a412c61d3c548f5
-=======
   version: 314a259e304ff91bd6985da2a7149bbf91237993
->>>>>>> 59cffa4c
   repo: https://github.com/golang/sys
 - name: golang.org/x/text
   version: 1cbadb444a806fd9430d14ad08967ed91da4fa0a
@@ -226,20 +199,12 @@
   - unicode/bidi
   - unicode/norm
 - name: golang.org/x/tools
-<<<<<<< HEAD
-  version: 1807494da808122833b9bd8e3e5fa179ef237d41
-=======
   version: 68e087e2a5786de2c035ed544b1c5a42e31f1933
->>>>>>> 59cffa4c
   repo: https://github.com/golang/tools
   subpackages:
   - go/ast/astutil
 - name: google.golang.org/genproto
-<<<<<<< HEAD
-  version: ee236bd376b077c7a89f260c026c4735b195e459
-=======
-  version: 1e559d0a00eef8a9a43151db4665280bd8dd5886
->>>>>>> 59cffa4c
+  version: f676e0f3ac6395ff1a529ae59a6670878a8371a6
   subpackages:
   - googleapis/rpc/status
 - name: google.golang.org/grpc
@@ -279,10 +244,6 @@
   - parallel-exec
   - update-license
 - name: honnef.co/go/tools
-<<<<<<< HEAD
-  version: 45d689e7d122f228b80eba27806cd9a9ced2d4ce
-=======
   version: bf3d85daf373f9ad9fc6da6da7c010f9ee3e8e0c
->>>>>>> 59cffa4c
   subpackages:
   - cmd/staticcheck